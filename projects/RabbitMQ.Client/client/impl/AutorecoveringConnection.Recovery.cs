--- conflicted
+++ resolved
@@ -119,10 +119,6 @@
                 throw e;
             }
             ESLog.Info($"Will not retry recovery because of {e.InnerException?.GetType().FullName}: it's not a known problem with connectivity, ignoring it", e);
-<<<<<<< HEAD
-
-=======
->>>>>>> d31e2438
         }
 
         private bool TryPerformAutomaticRecovery()
